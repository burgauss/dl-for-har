<<<<<<< HEAD
{
  "nbformat": 4,
  "nbformat_minor": 0,
  "metadata": {
    "kernelspec": {
      "display_name": "Python 3",
      "language": "python",
      "name": "python3"
    },
    "language_info": {
      "codemirror_mode": {
        "name": "ipython",
        "version": 3
      },
      "file_extension": ".py",
      "mimetype": "text/x-python",
      "name": "python",
      "nbconvert_exporter": "python",
      "pygments_lexer": "ipython3",
      "version": "3.7.11"
    },
    "colab": {
      "name": "Copy of eda.ipynb",
      "provenance": [],
      "collapsed_sections": []
    }
  },
  "cells": [
    {
      "cell_type": "markdown",
      "metadata": {
        "collapsed": true,
        "id": "7KJeYP-5Zmch"
      },
      "source": [
        "\n",
        "\n",
        "# 1. Data Collection & Analysis"
      ]
    },
    {
      "cell_type": "markdown",
      "metadata": {
        "id": "EycQVX4Tkuet"
      },
      "source": [
        "## 1.1. Introduction"
      ]
    },
    {
      "cell_type": "markdown",
      "metadata": {
        "id": "9JS4Q-v6Z2lb"
      },
      "source": [
        "Welcome to the Tutorial on Deep Learning for Human Activity Recognition! This is the first notebook in which we will guide you through the  first steps on getting a basic understanding of applying Deep Learning on Human Activity Recognition.\n",
        "\n",
        "We assume that you already listened to the introduction for this part and that you are familiar with the ultimate goal of the tutorial as well as necessary terms in order to understand this tutorial. If not, you can catch up with the introduction slides on the [tutorial website](https://mariusbock.github.io/dl-for-har/).\n",
        "\n",
        "During this tutorial we will cover the Deep Learning Activity Recognition Chain (**DL-ARC**) pipeline, which is an overhaul of the Activity Recognition Chain as proposed by [Bulling et al. in 2014](http://dx.doi.org/10.1145/2499621) [[1]](https://colab.research.google.com/github/mariusbock/dl-for-har/blob/main/tutorial_notebooks/intro_and_data_analysis.ipynb?hl=en#scrollTo=t0akNjYypv_y). To familiarise you with the DL-ARC, we will cover within the next hours the following:\n",
        "- [Data Collection & Analysis](https://colab.research.google.com/github/mariusbock/dl-for-har/blob/main/tutorial_notebooks/intro_and_data_analysis.ipynb?hl=en)\n",
        "- Data Preprocessing\n",
        "- Evaluation\n",
        "- Training\n",
        "- Validation & Testing\n",
        "\n",
        "We will work with a mix of presentation slides and Juypter Notebooks to implement a basic CNN-LSTM architecture that has proven interesting [[2]](https://colab.research.google.com/github/mariusbock/dl-for-har/blob/main/tutorial_notebooks/intro_and_data_analysis.ipynb?hl=en#scrollTo=t0akNjYypv_y). Before jumping into the contents of the pipeline, we will briefly cover the basics of how to use Jupyter Notebooks and, if used, [Google Colab](https://colab.research.google.com/)."
      ]
    },
    {
      "cell_type": "markdown",
      "metadata": {
        "id": "IukHusk-k0mF"
      },
      "source": [
        "### 1.1.1. For Colab Users"
      ]
    },
    {
      "cell_type": "markdown",
      "metadata": {
        "id": "hQc7PkG6p9b_"
      },
      "source": [
        "If you are accessing this tutorial via [Google Colab](https://colab.research.google.com/github/mariusbock/dl-for-har/blob/main/tutorial_notebooks/training.ipynb), first make sure to use Google Colab in English. This will help us to better assist you with issues that might arise during the tutorial. There are two ways to change the default language if it isn't English already:\n",
        "1. On Google Colab, go to `Help` -> `View in English` \n",
        "2. Change the default language of your browser to `English`.\n",
        "\n",
        "To also ease the communication when communicating errors, enable line numbers within the settings of Colab.\n",
        "\n",
        "1. On Google Colab, go to `Tools` -> `Settings` -> `Editor` -> `Show line numbers`\n",
        "\n",
        "In general, we strongly advise you to use Google Colab as it provides you with a working Python distribution as well as free GPU resources. To make Colab use GPUs, you need to change the current notebooks runtime type via:\n",
        "\n",
        "- `Runtime` -> `Change runtime type` -> `Dropdown` -> `GPU` -> `Save`\n",
        "\n",
        "**Hint:** you can auto-complete code in Colab via `ctrl` + `spacebar`\n",
        "\n",
        "For the live tutorial, we require all participants to use Colab. If you decide to rerun the tutorial at later points and rather want to have it run locally on your machine, feel free to clone our [GitHub repository](https://github.com/mariusbock/dl-for-har).\n",
        "\n",
        "To get started with this notebook, you need to first run the code cell below. Please set `use_colab` to be `True` if you are accessing this notebook via Colab. If not, please set it to `False`. This code cell will make sure that imports from our GitHub repository will work."
      ]
    },
    {
      "cell_type": "markdown",
      "metadata": {
        "id": "ZVuxre8AZmcj"
      },
      "source": [
        "This notebook will teach you how to analyse a Human Activity Recognition dataset. It will illustrate methods which one can apply to get a feel for the data and use case at hand."
      ]
    },
    {
      "cell_type": "markdown",
      "metadata": {
        "id": "klh32X6nlVT6"
      },
      "source": [
        "### 1.1.2. Jupyter Notebooks Basics"
      ]
    },
    {
      "cell_type": "markdown",
      "metadata": {
        "id": "IsD2PYSwnnSz"
      },
      "source": [
        "[Jupyter notebooks](https://jupyter.org/) are made of two main components. Markdown text cells and code cells. The latter can be seen as small Python scripts, which can be individually run. The output of the code is printed right after the cell. This allows for more granualar and expressive code with explanations and intermediate outputs along the way. In the following you will find a sample code cell. You can run the cell by either clicking the 'run' symbol in the top left of the cell or by clicking on it and hitting `Shift + Enter` on your keyboard. You can also rerun cells as many times as you want, but be aware that some cells require other cells to be run beforehand in order to work properly (e.g. if one cell references variables defined in another cell)\n",
        "\n",
        "**Note**: If you get \"Warning: This notebook was not authored by Google.\", just hit \"Run anyway\"."
      ]
    },
    {
      "cell_type": "code",
      "metadata": {
        "id": "yHl-8E6onlUs"
      },
      "source": [
        "# This is a normal print statement\n",
        "print('Hello World!')"
      ],
      "execution_count": null,
      "outputs": []
    },
    {
      "cell_type": "code",
      "metadata": {
        "id": "EaZAnKWirC_F"
      },
      "source": [
        "# Just like any script you can declare variables and import packages\n",
        "import numpy as np\n",
        "\n",
        "test_array = np.array([1, 2, 3, 4, 5])\n",
        "print(test_array)\n",
        "\n",
        "# You can also just write the variable again and it will be printed as output of the cell\n",
        "test_array"
      ],
      "execution_count": null,
      "outputs": []
    },
    {
      "cell_type": "markdown",
      "metadata": {
        "id": "ZjJNglZMZmck"
      },
      "source": [
        "## 1.1. The Dataset"
      ]
    },
    {
      "cell_type": "markdown",
      "metadata": {
        "id": "blZRScyou38f"
      },
      "source": [
        "A critical element in the research field of Activity Recognition is the choice of sensor data, which in turn will influence the type of benchmark dataset we can use. Research is constantly contributing with new datasets, especially as the field of Activity Recognition is expanding and merging with other fields that aim at building  systems that recognize their users' Affect or Attention [[3]](https://colab.research.google.com/github/mariusbock/dl-for-har/blob/main/tutorial_notebooks/intro_and_data_analysis.ipynb?hl=en#scrollTo=t0akNjYypv_y). We will focus in this tutorial on wrist-worn inertial sensors, buildung up from the large amount of commercial devices (such as smartwatches) with such sensors and form factor."
      ]
    },
    {
      "cell_type": "markdown",
      "metadata": {
        "id": "mPRN7hlpZmck"
      },
      "source": [
        "Throughout the whole tutorial we will use the [RealWorld HAR dataset](https://doi.org/10.1109/PERCOM.2016.7456521) [[4]](https://colab.research.google.com/github/mariusbock/dl-for-har/blob/main/tutorial_notebooks/intro_and_data_analysis.ipynb?hl=en#scrollTo=t0akNjYypv_y). The dataset has recorded data from 8 activites (climbing stairs up and down, jumping, lying, running/ jogging, sitting, standing, walking), performed by 15 people. The orginal dataset covers acceleration, GPS, gyroscope, light, magnetic field, and sound level data. Sensors were placed on multiple body positions, i.e. chest, forearm, head, shin, thigh, upper arm, and waist. Each subject performed each activity roughly 10 minutes except for jumping (~1.7 minutes)."
      ]
    },
    {
      "cell_type": "markdown",
      "metadata": {
        "id": "YZv20CloZmcl"
      },
      "source": [
        "To keep things simple and fast, we will use only data obtained from the first three subjects and only use acceleration data captured from the wrist. Within the first task of this notebook, we will show you how to load the dataset using [pandas](https://pandas.pydata.org/) and print the first rows of the dataset.\n",
        "\n",
        "To get started with this notebook, you need to first run the code cell below. Please set `use_colab` to be `True` if you are accessing this notebook via Colab. If not, please set it to `False`. This code cell will make sure that imports from our GitHub repository will work."
      ]
    },
    {
      "cell_type": "code",
      "metadata": {
        "id": "M0VpXagtuAw2"
      },
      "source": [
        "import os, sys\n",
        "\n",
        "use_colab = True\n",
        "\n",
        "module_path = os.path.abspath(os.path.join('..'))\n",
        "\n",
        "if use_colab:\n",
        "    # move to content directory and remove directory for a clean start \n",
        "    %cd /content/         \n",
        "    %rm -rf dl-for-har\n",
        "    # clone package repository (will throw error if already cloned)\n",
        "    !git clone https://github.com/mariusbock/dl-for-har.git\n",
        "    # navigate to dl-for-har directory\n",
        "    %cd dl-for-har/       \n",
        "else:\n",
        "    os.chdir(module_path)\n",
        "    \n",
        "# this statement is needed so that we can use the methods of the DL-ARC pipeline\n",
        "if module_path not in sys.path:\n",
        "    sys.path.append(module_path)"
      ],
      "execution_count": null,
      "outputs": []
    },
    {
      "cell_type": "markdown",
      "metadata": {
        "id": "i4cne45BtrD-"
      },
      "source": [
        "### Task: Loading the dataset\n",
        "\n",
        "1. Load the dataset containing the data of the first three subjects within the RealWorld HAR dataset, **'rwhar_3sbjs_data.csv'** within the **'data'** folder of the repository, using [pandas](https://pandas.pydata.org/)' `read_csv()` method\n",
        "2. While reading in the data, use the **names** attribute to pass along the header of the CSV file; The columns we will be using are 'subject_id', 'acc_x', 'acc_y', 'acc_z' and 'activity_label'\n",
        "3. Print the first five rows of the loaded dataset using the built-in `head()` method of the pandas dataframe"
      ]
    },
    {
      "cell_type": "code",
      "metadata": {
        "id": "eDumd6geZmcl"
      },
      "source": [
        "import pandas as pd\n",
        "\n",
        "# declare where the dataset lies\n",
        "data_dir = 'data/rwhar_3sbjs_data.csv'\n",
        "\n",
        "# use pd.read_csv() to load the dataset; use the names attribute to pass along the column names\n",
        "data = pd.read_csv(data_dir, names=['subject_id', 'acc_x', 'acc_y', 'acc_z', 'activity_label'])\n",
        "\n",
        "# print the first 7 rows of the loaded data using .head()\n",
        "data.head(7)"
      ],
      "execution_count": null,
      "outputs": []
    },
    {
      "cell_type": "markdown",
      "metadata": {
        "id": "28GsrAAOZmcm"
      },
      "source": [
        "As you can see, the dataset consists of 5 columns.\n",
        "- **subject_id**: identifier which person the data belongs to\n",
        "- **acc_x**: acceleration data obtained from the wrist (x-axis)\n",
        "- **acc_y**: acceleration data obtained from the wrist (y-axis)\n",
        "- **acc_z**: acceleration data obtained from the wrist (z-axis)\n",
        "- **activity_label**: name of the activity that was performed"
      ]
    },
    {
      "cell_type": "markdown",
      "metadata": {
        "id": "LU7Df2AvZmcm"
      },
      "source": [
        "## 1.2. Visualizing the Dataset"
      ]
    },
    {
      "cell_type": "markdown",
      "metadata": {
        "id": "GIjRfr4nZmcn"
      },
      "source": [
        "Once the dataset has been loaded, we go over steps you can take to get a better feeling for a dataset and what its data tends to look like.\n"
      ]
    },
    {
      "cell_type": "markdown",
      "metadata": {
        "id": "SWNOhcouzBWR"
      },
      "source": [
        "We first have a look at the labeling of the dataset. Each record represents a recorded value of the sensor worn by the participants on their wrist. The corresponding label is the activity they were performing at a given point in time. The next code cell will introduce to you built-in functions of [pandas](https://pandas.pydata.org/) you can use to quickly see how the labels are distributed across all records."
      ]
    },
    {
      "cell_type": "markdown",
      "metadata": {
        "id": "YNqUkBoKZmcn"
      },
      "source": [
        "### Task: Analyse the labeling\n",
        "1. Analyse the label distribution of the dataset: What unique labels exist in the dataset? How many instances of each label are there?\n",
        "2. Visualize your results obtained above, using a bar plot diagram in [matplotlib](https://matplotlib.org/)"
      ]
    },
    {
      "cell_type": "code",
      "metadata": {
        "id": "pcaPjm9HZmco"
      },
      "source": [
        "import matplotlib.pyplot as plt\n",
        "\n",
        "# obtain the unique labels within the 'activity_label' column\n",
        "unique_labels = data['activity_label'].unique()\n",
        "print('\\nUnique labels in the dataset:')\n",
        "print(unique_labels)\n",
        "\n",
        "# obtain the label distribution of the 'actitiy_label' column:\n",
        "label_distribution = data['activity_label'].value_counts()\n",
        "print('\\nLabel Distribution: ')\n",
        "print(label_distribution)\n",
        "\n",
        "# declare the x- and y-axis of the plot\n",
        "# x_axis = the different labels within the dataset\n",
        "# y_axis = their occurences across the dataset\n",
        "x_axis = label_distribution.index.tolist()\n",
        "y_axis = label_distribution.tolist()\n",
        "# this will declare the plot\n",
        "plt.figure(figsize=(12, 5))\n",
        "plt.bar(x_axis, y_axis, width=0.5)\n",
        "plt.xlabel('Activity label')\n",
        "plt.ylabel('Count')\n",
        "plt.title('Label Distribution')\n",
        "plt.show()"
      ],
      "execution_count": null,
      "outputs": []
    },
    {
      "cell_type": "markdown",
      "metadata": {
        "id": "mDAFsN2i2d5W"
      },
      "source": [
        "Now let us focus on visualizing acceleration data in the next task. Even though raw accelerometer readings are less intelligible than, for instance, images, we can still visualize the accelerometer timeseries along the x axis. Within the next coding task, you will use a function `plot_activity`, which will plot data belonging to sample activities as a simple timeseries plot. Accelerometer data measures both acceleration in three-dimensional space and orientation, leading often to problems in classification when the sensor is worn in different orientations or body placements between datasets [[6, 7]](https://colab.research.google.com/github/mariusbock/dl-for-har/blob/main/tutorial_notebooks/intro_and_data_analysis.ipynb?hl=en#scrollTo=t0akNjYypv_y). Interesting parameters for accelerometers are their sampling rate (in Herz, for instance 100Hz), their range (in g, for instance -8g to 8g). Other factors such as the sensitivty, internal filters used, temperature calibration or internal offsets can for the purpose of human activity recognition be neglected in most MEMS accelerometers."
      ]
    },
    {
      "cell_type": "markdown",
      "metadata": {
        "id": "9uCELWv0Zmco"
      },
      "source": [
        "### Task: Plot activity data\n",
        "\n",
        "\n",
        "1. Filter the original dataset to only contain records with the wanted label \n",
        "2. Define the y-axis of the plot as the sensor values, e.g. acceleration data on the x-, y- and z-axis\n",
        "3. Define the x-axis of the plot as the time in seconds\n",
        "4. Use the function for exploring different activity labels, sensors, and other  parameters: \n",
        "   - What interesting parts in the dataset can you spot? Did all persons wear the sensors similarly?\n",
        "   - Compare plots between data that has the original 50 Hz data, with downsampled data: How much data can we leave out before the timeseries start look differently?"
      ]
    },
    {
      "cell_type": "code",
      "metadata": {
        "scrolled": false,
        "id": "IELmLgAWZmco"
      },
      "source": [
        "import plotly.graph_objects as go\n",
        "\n",
        "# define the activity name, sensor names and sampling rate\n",
        "activity_label = 'walking'\n",
        "sensor_names = ['acc_x', 'acc_y', 'acc_z']\n",
        "sampling_rate = 50\n",
        "\n",
        "def plot_activity(data, label, sensor_names, sampling_rate):\n",
        "    # filter the data to retain only activity_label data\n",
        "    filtered_data = data[data.activity_label==label]\n",
        "    \n",
        "    # define the y- and x-axis as defined above\n",
        "    # count for x how many records there are, divide by sampling rate\n",
        "    y_axis = filtered_data[sensor_names]\n",
        "    x_axis = np.array(range(len(filtered_data))) / sampling_rate\n",
        "\n",
        "    # plot data\n",
        "    fig = go.Figure()\n",
        "    for s in sensor_names: \n",
        "      fig.add_trace(go.Scatter(x=x_axis, y=y_axis[s], name=s))\n",
        "    fig.update_layout(margin_l=0,margin_r=0)  # no margins left or right\n",
        "    fig.update_layout(title=\"activity: \"+label)\n",
        "    fig.update_layout(xaxis_title=\"time (seconds)\")\n",
        "    fig.update_layout(yaxis_title=\"acceleration (10g)\")\n",
        "    fig.update_layout(legend_x=0, legend_bgcolor='rgba(0,0,0,0.2)')\n",
        "    fig.show()\n",
        "\n",
        "# call the function you just defined using the correct inputs\n",
        "plot_activity(data, activity_label, sensor_names, sampling_rate)"
      ],
      "execution_count": null,
      "outputs": []
    },
    {
      "cell_type": "markdown",
      "metadata": {
        "id": "gKaB6Kw6Zmcp"
      },
      "source": [
        "## 1.3. More detailled analysis\n",
        "\n",
        "We finally introduce a more complex analysis of the dataset. As the next notebook will show you, we need to segment our data using a sliding window approach. The size of the windows is often a crucial parameter, which you need to decide upon before training your network. Sometimes, smaller windows are required due to activities changing fast -- smaller windows will also give you essentially more data to train, as you are chunking the data into smaller pieces. On the other hand, small windows can also lead to your network not recognizing characteristical traits within the data and thus hurt the expressiveness of your data. [Muharari and Ploetz](https://dl.acm.org/doi/abs/10.1145/3267242.3267287) phrase it best: \"Decisions regarding any sliding window procedure are hard and often final decisions that impact the recognition procedure as a whole. As such mistakes made here are critical and errors made are difficult to recover from.\" [[5]](https://colab.research.google.com/github/mariusbock/dl-for-har/blob/main/tutorial_notebooks/intro_and_data_analysis.ipynb?hl=en#scrollTo=t0akNjYypv_y)\n",
        "\n",
        "We therefore implemented [helpful functions](https://github.com/mariusbock/dl-for-har/blob/main/data_processing/data_analysis.py) within our GitHub, which allows you to get a summary of the activities in your dataset. For each subject as well as overall the function `analyze_window_lengths` gives you:\n",
        "1. A list of all the activities that are included and how long they lasted\n",
        "2. The average, maximum and minimum time each activity lasted\n",
        "\n",
        "This can help you better understand your use case at hand, and decide on how large or small your sliding windows should be."
      ]
    },
    {
      "cell_type": "markdown",
      "metadata": {
        "id": "8ZISDs3tSuOX"
      },
      "source": [
        "### Task: Analyze the activities\n",
        "\n",
        "1. Run the code cell below\n",
        "2. Analyze the results: What do you notice? Do the activities change frequently?\n",
        "3. Do the results differ a lot across subjects?"
      ]
    },
    {
      "cell_type": "code",
      "metadata": {
        "id": "YK_pxWanZmcq"
      },
      "source": [
        "from data_processing.data_analysis import analyze_window_lengths\n",
        "\n",
        "analyze_window_lengths(labels=data['activity_label'], subject_idx=data['subject_id'], sampling_rate=50)"
      ],
      "execution_count": null,
      "outputs": []
    },
    {
      "cell_type": "markdown",
      "metadata": {
        "id": "t0akNjYypv_y"
      },
      "source": [
        "# References\n",
        "\n",
        "1.   Andreas Bulling, Ulf Blanke, and Bernt Schiele. 2014. A tutorial on human activity recognition using body-worn inertial sensors. ACM Comput. Surv. 46, 3, Article 33 (January 2014), 33 pages. DOI:https://doi.org/10.1145/2499621\n",
        "2.   T. Sztyler and H. Stuckenschmidt, \"On-body localization of wearable devices: An investigation of position-aware activity recognition,\" 2016 IEEE International Conference on Pervasive Computing and Communications (PerCom), 2016, pp. 1-9, DOI:https://doi.org/10.1109/PERCOM.2016.7456521.\n",
        "3.   Kristof Van  Laerhoven. The Three A’s of Wearable and Ubiquitous Computing: Activity, Affect, and Attention. Frontiers in Computer Science, Section Mobile and Ubiquitous Computing, 3: 57, 2021. DOI:http://doi.org/10.3389/fcomp.2021.691622\n",
        "4.   Marius Bock, Alexander Hoelzemann, Michael Moeller, and Kristof Van Laerhoven. 2021. Improving Deep Learning for HAR with Shallow LSTMs. In Proceedings of the 2021 International Symposium on Wearable Computers, ISWC 2020, September 21-26, 2021, ACM. DOI:https://doi.org/10.1145/3460421.3480419 \n",
        "5.   Vishvak S. Murahari and Thomas Ploetz. 2018. On attention models for human activity recognition. In Proceedings of the 2018 ACM International Symposium on Wearable Computers (ISWC '18). Association for Computing Machinery, New York, NY, USA, 100–103. DOI:https://doi.org/10.1145/3267242.3267287\n",
        "6.   S. Thiemjarus, \"A Device-Orientation Independent Method for Activity Recognition,\" 2010 International Conference on Body Sensor Networks, 2010, pp. 19-23, DOI:https://doi.org/10.1109/BSN.2010.55.\n",
        "7.   Kai Kunze and Paul Lukowicz. 2008. Dealing with sensor displacement in motion-based onbody activity recognition systems. In Proceedings of the 10th international conference on Ubiquitous computing (UbiComp '08). Association for Computing Machinery, New York, NY, USA, 20–29. DOI:https://doi.org/10.1145/1409635.1409639"
      ]
    }
  ]
}
=======
{
  "nbformat": 4,
  "nbformat_minor": 0,
  "metadata": {
    "kernelspec": {
      "display_name": "Python 3",
      "language": "python",
      "name": "python3"
    },
    "language_info": {
      "codemirror_mode": {
        "name": "ipython",
        "version": 3
      },
      "file_extension": ".py",
      "mimetype": "text/x-python",
      "name": "python",
      "nbconvert_exporter": "python",
      "pygments_lexer": "ipython3",
      "version": "3.7.11"
    },
    "colab": {
      "name": "eda.ipynb",
      "provenance": []
    }
  },
  "cells": [
    {
      "cell_type": "markdown",
      "metadata": {
        "collapsed": true,
        "id": "7KJeYP-5Zmch"
      },
      "source": [
        "\n",
        "\n",
        "# 1. Data Collection & Analysis"
      ]
    },
    {
      "cell_type": "markdown",
      "metadata": {
        "id": "EycQVX4Tkuet"
      },
      "source": [
        "## 1.1. Introduction"
      ]
    },
    {
      "cell_type": "markdown",
      "metadata": {
        "id": "9JS4Q-v6Z2lb"
      },
      "source": [
        "Welcome to the Tutorial on Deep Learning for Human Activity Recognition! This is the first notebook in which we will guide you through the  first steps on getting a basic understanding of applying Deep Learning on Human Activity Recognition.\n",
        "\n",
        "We assume that you already listened to the introduction for this part and that you are familiar with the ultimate goal of the tutorial as well as necessary terms in order to understand this tutorial. If not, you can catch up with the introduction slides on the [tutorial website](https://mariusbock.github.io/dl-for-har/).\n",
        "\n",
        "During this tutorial we will cover the Deep Learning Activity Recognition Chain (**DL-ARC**) pipeline, which is an overhaul of the Activity Recognition Chain as proposed by [Bulling et al. in 2014](http://dx.doi.org/10.1145/2499621) [[1]](https://colab.research.google.com/github/mariusbock/dl-for-har/blob/main/tutorial_notebooks/intro_and_data_analysis.ipynb?hl=en#scrollTo=t0akNjYypv_y). To familiarise you with the DL-ARC, we will cover within the next hours the following:\n",
        "- [Data Collection & Analysis](https://colab.research.google.com/github/mariusbock/dl-for-har/blob/main/tutorial_notebooks/intro_and_data_analysis.ipynb?hl=en)\n",
        "- Data Preprocessing\n",
        "- Evaluation\n",
        "- Training\n",
        "- Validation & Testing\n",
        "\n",
        "We will work with a mix of presentation slides and Juypter Notebooks to implement a basic CNN-LSTM architecture that has proven interesting [[2]](https://colab.research.google.com/github/mariusbock/dl-for-har/blob/main/tutorial_notebooks/intro_and_data_analysis.ipynb?hl=en#scrollTo=t0akNjYypv_y). Before jumping into the contents of the pipeline, we will briefly cover the basics of how to use Jupyter Notebooks and, if used, [Google Colab](https://colab.research.google.com/)."
      ]
    },
    {
      "cell_type": "markdown",
      "metadata": {
        "id": "IukHusk-k0mF"
      },
      "source": [
        "### 1.1.1. For Colab Users"
      ]
    },
    {
      "cell_type": "markdown",
      "metadata": {
        "id": "eusF06yve9EX"
      },
      "source": [
        "If you are accessing this tutorial via Google Colab, first make sure to use Google Colab in English. This will help us to better assist you with issues that might arise during the tutorial. There are two ways to change the default language if it isn't English already:\n",
        "1. On Google Colab, go to 'Help' -> 'View in English'. \n",
        "2. Change the default language of your browser to English.\n",
        "\n"
      ]
    },
    {
      "cell_type": "markdown",
      "metadata": {
        "id": "dZmAD1zxjhLj"
      },
      "source": [
        "In general, we strongly advise you to use Google Colab as it provides you with a working Python distribution as well as free GPU resources. To make Colab use GPUs, you need to change the current notebooks runtime type via:\n",
        "\n",
        "- Runtime -> Change runtime type -> Dropdown -> GPU -> Save\n",
        "\n",
        "For the live tutorial, we require all participants to use Colab. If you decide to rerun the tutorial at later points and rather want to have it run locally on your machine, feel free to clone our GitHub repository (mariusbock/dl-for-har). "
      ]
    },
    {
      "cell_type": "markdown",
      "metadata": {
        "id": "ZVuxre8AZmcj"
      },
      "source": [
        "This notebook will teach you how to analyse a Human Activity Recognition dataset. It will illustrate methods which one can apply to get a feel for the data and use case at hand."
      ]
    },
    {
      "cell_type": "markdown",
      "metadata": {
        "id": "klh32X6nlVT6"
      },
      "source": [
        "### 1.1.2. Jupyter Notebooks Basics"
      ]
    },
    {
      "cell_type": "markdown",
      "metadata": {
        "id": "IsD2PYSwnnSz"
      },
      "source": [
        "[Jupyter notebooks](https://jupyter.org/) are made of two main components. Markdown text cells and code cells. The latter can be seen as small Python scripts, which can be individually run. The output of the code is printed right after the cell. This allows for more granualar and expressive code with explanations and intermediate outputs along the way. In the following you will find a sample code cell. You can run the cell by either clicking the 'run' symbol in the top left of the cell or by clicking on it and hitting `Shift + Enter` on your keyboard. You can also rerun cells as many times as you want, but be aware that some cells require other cells to be run beforehand in order to work properly (e.g. if one cell references variables defined in another cell)\n",
        "\n",
        "**Note**: If you get \"Warning: This notebook was not authored by Google.\", just hit \"Run anyway\"."
      ]
    },
    {
      "cell_type": "code",
      "metadata": {
        "id": "yHl-8E6onlUs"
      },
      "source": [
        "# This is a normal print statement\n",
        "print('Hello World!')"
      ],
      "execution_count": null,
      "outputs": []
    },
    {
      "cell_type": "code",
      "metadata": {
        "id": "EaZAnKWirC_F"
      },
      "source": [
        "# Just like any script you can declare variables and import packages\n",
        "import numpy as np\n",
        "\n",
        "test_array = np.array([1, 2, 3, 4, 5])\n",
        "print(test_array)\n",
        "\n",
        "# You can also just write the variable again and it will be printed as output of the cell\n",
        "test_array"
      ],
      "execution_count": null,
      "outputs": []
    },
    {
      "cell_type": "markdown",
      "metadata": {
        "id": "ZjJNglZMZmck"
      },
      "source": [
        "## 1.1. The Dataset"
      ]
    },
    {
      "cell_type": "markdown",
      "metadata": {
        "id": "blZRScyou38f"
      },
      "source": [
        "A critical element in the research field of Activity Recognition is the choice of sensor data, which in turn will influence the type of benchmark dataset we can use. Research is constantly contributing with new datasets, especially as the field of Activity Recognition is expanding and merging with other fields that aim at building  systems that recognize their users' Affect or Attention [[3]](https://colab.research.google.com/github/mariusbock/dl-for-har/blob/main/tutorial_notebooks/intro_and_data_analysis.ipynb?hl=en#scrollTo=t0akNjYypv_y). We will focus in this tutorial on wrist-worn inertial sensors, buildung up from the large amount of commercial devices (such as smartwatches) with such sensors and form factor."
      ]
    },
    {
      "cell_type": "markdown",
      "metadata": {
        "id": "mPRN7hlpZmck"
      },
      "source": [
        "Throughout the whole tutorial we will use the [RealWorld HAR dataset](https://doi.org/10.1109/PERCOM.2016.7456521) [[4]](https://colab.research.google.com/github/mariusbock/dl-for-har/blob/main/tutorial_notebooks/intro_and_data_analysis.ipynb?hl=en#scrollTo=t0akNjYypv_y). The dataset has recorded data from 8 activites (climbing stairs up and down, jumping, lying, running/ jogging, sitting, standing, walking), performed by 15 people. The orginal dataset covers acceleration, GPS, gyroscope, light, magnetic field, and sound level data. Sensors were placed on multiple body positions, i.e. chest, forearm, head, shin, thigh, upper arm, and waist. Each subject performed each activity roughly 10 minutes except for jumping (~1.7 minutes)."
      ]
    },
    {
      "cell_type": "markdown",
      "metadata": {
        "id": "YZv20CloZmcl"
      },
      "source": [
        "To keep things simple and fast, we will use only data obtained from the first three subjects and only use acceleration data captured from the wrist. Within the first task of this notebook, we will show you how to load the dataset using [pandas](https://pandas.pydata.org/) and print the first rows of the dataset.\n",
        "\n",
        "To get started with this notebook, you need to first run the code cell below. Please set `use_colab` to be `True` if you are accessing this notebook via Colab. If not, please set it to `False`. This code cell will make sure that imports from our GitHub repository will work."
      ]
    },
    {
      "cell_type": "code",
      "metadata": {
        "id": "M0VpXagtuAw2"
      },
      "source": [
        "import os, sys\n",
        "\n",
        "use_colab = True\n",
        "\n",
        "module_path = os.path.abspath(os.path.join('..'))\n",
        "\n",
        "if use_colab:\n",
        "    # move to content directory and remove directory for a clean start \n",
        "    %cd /content/         \n",
        "    %rm -rf dl-for-har\n",
        "    # clone package repository (will throw error if already cloned)\n",
        "    !git clone https://github.com/mariusbock/dl-for-har.git\n",
        "    # navigate to dl-for-har directory\n",
        "    %cd dl-for-har/       \n",
        "else:\n",
        "    os.chdir(module_path)\n",
        "    \n",
        "# this statement is needed so that we can use the methods of the DL-ARC pipeline\n",
        "if module_path not in sys.path:\n",
        "    sys.path.append(module_path)"
      ],
      "execution_count": null,
      "outputs": []
    },
    {
      "cell_type": "markdown",
      "metadata": {
        "id": "i4cne45BtrD-"
      },
      "source": [
        "### Task: Loading the dataset\n",
        "\n",
        "1. Load the dataset containing the data of the first three subjects within the RealWorld HAR dataset, **'rwhar_3sbjs_data.csv'** within the **'data'** folder of the repository, using [pandas](https://pandas.pydata.org/)' `read_csv()` method\n",
        "2. While reading in the data, use the **names** attribute to pass along the header of the CSV file; The columns we will be using are 'subject_id', 'acc_x', 'acc_y', 'acc_z' and 'activity_label'\n",
        "3. Print the first five rows of the loaded dataset using the built-in `head()` method of the pandas dataframe"
      ]
    },
    {
      "cell_type": "code",
      "metadata": {
        "id": "eDumd6geZmcl"
      },
      "source": [
        "import pandas as pd\n",
        "\n",
        "# declare where the dataset lies\n",
        "data_dir = 'data/rwhar_3sbjs_data.csv'\n",
        "\n",
        "# use pd.read_csv() to load the dataset; use the names attribute to pass along the column names\n",
        "data = pd.read_csv(data_dir, names=['subject_id', 'acc_x', 'acc_y', 'acc_z', 'activity_label'])\n",
        "\n",
        "# print the first 7 rows of the loaded data using .head()\n",
        "data.head(7)"
      ],
      "execution_count": null,
      "outputs": []
    },
    {
      "cell_type": "markdown",
      "metadata": {
        "id": "28GsrAAOZmcm"
      },
      "source": [
        "As you can see, the dataset consists of 5 columns.\n",
        "- **subject_id**: identifier which person the data belongs to\n",
        "- **acc_x**: acceleration data obtained from the wrist (x-axis)\n",
        "- **acc_y**: acceleration data obtained from the wrist (y-axis)\n",
        "- **acc_z**: acceleration data obtained from the wrist (z-axis)\n",
        "- **activity_label**: name of the activity that was performed"
      ]
    },
    {
      "cell_type": "markdown",
      "metadata": {
        "id": "LU7Df2AvZmcm"
      },
      "source": [
        "## 1.2. Visualizing the Dataset"
      ]
    },
    {
      "cell_type": "markdown",
      "metadata": {
        "id": "GIjRfr4nZmcn"
      },
      "source": [
        "Once the dataset has been loaded, we go over steps you can take to get a better feeling for a dataset and what its data tends to look like.\n"
      ]
    },
    {
      "cell_type": "markdown",
      "metadata": {
        "id": "SWNOhcouzBWR"
      },
      "source": [
        "We first have a look at the labeling of the dataset. Each record represents a recorded value of the sensor worn by the participants on their wrist. The corresponding label is the activity they were performing at a given point in time. The next code cell will introduce to you built-in functions of [pandas](https://pandas.pydata.org/) you can use to quickly see how the labels are distributed across all records."
      ]
    },
    {
      "cell_type": "markdown",
      "metadata": {
        "id": "YNqUkBoKZmcn"
      },
      "source": [
        "### Task: Analyse the labeling\n",
        "1. Analyse the label distribution of the dataset: What unique labels exist in the dataset? How many instances of each label are there?\n",
        "2. Visualize your results obtained above, using a bar plot diagram in [matplotlib](https://matplotlib.org/)"
      ]
    },
    {
      "cell_type": "code",
      "metadata": {
        "id": "pcaPjm9HZmco"
      },
      "source": [
        "import matplotlib.pyplot as plt\n",
        "\n",
        "# obtain the unique labels within the 'activity_label' column\n",
        "unique_labels = data['activity_label'].unique()\n",
        "print('\\nUnique labels in the dataset:')\n",
        "print(unique_labels)\n",
        "\n",
        "# obtain the label distribution of the 'actitiy_label' column:\n",
        "label_distribution = data['activity_label'].value_counts()\n",
        "print('\\nLabel Distribution: ')\n",
        "print(label_distribution)\n",
        "\n",
        "# declare the x- and y-axis of the plot\n",
        "# x_axis = the different labels within the dataset\n",
        "# y_axis = their occurences across the dataset\n",
        "x_axis = label_distribution.index.tolist()\n",
        "y_axis = label_distribution.tolist()\n",
        "# this will declare the plot\n",
        "plt.figure(figsize=(12, 5))\n",
        "plt.bar(x_axis, y_axis, width=0.5)\n",
        "plt.xlabel('Activity label')\n",
        "plt.ylabel('Count')\n",
        "plt.title('Label Distribution')\n",
        "plt.show()"
      ],
      "execution_count": null,
      "outputs": []
    },
    {
      "cell_type": "markdown",
      "metadata": {
        "id": "mDAFsN2i2d5W"
      },
      "source": [
        "Now let us focus on visualizing acceleration data in the next task. Even though raw accelerometer readings are less intelligible than, for instance, images, we can still visualize the accelerometer timeseries along the x axis. Within the next coding task, you will use a function `plot_activity`, which will plot data belonging to sample activities as a simple timeseries plot. Accelerometer data measures both acceleration in three-dimensional space and orientation, leading often to problems in classification when the sensor is worn in different orientations or body placements between datasets [[6, 7]](https://colab.research.google.com/github/mariusbock/dl-for-har/blob/main/tutorial_notebooks/intro_and_data_analysis.ipynb?hl=en#scrollTo=t0akNjYypv_y). Interesting parameters for accelerometers are their sampling rate (in Herz, for instance 100Hz), their range (in g, for instance -8g to 8g). Other factors such as the sensitivty, internal filters used, temperature calibration or internal offsets can for the purpose of human activity recognition be neglected in most MEMS accelerometers."
      ]
    },
    {
      "cell_type": "markdown",
      "metadata": {
        "id": "9uCELWv0Zmco"
      },
      "source": [
        "### Task: Plot activity data\n",
        "\n",
        "\n",
        "1. Filter the original dataset to only contain records with the wanted label \n",
        "2. Define the y-axis of the plot as the sensor values, e.g. acceleration data on the x-, y- and z-axis\n",
        "3. Define the x-axis of the plot as the time in seconds\n",
        "4. Use the function for exploring different activity labels, sensors, and other  parameters: \n",
        "   - What interesting parts in the dataset can you spot? Did all persons wear the sensors similarly?\n",
        "   - Compare plots between data that has the original 50 Hz data, with downsampled data: How much data can we leave out before the timeseries start look differently?"
      ]
    },
    {
      "cell_type": "code",
      "metadata": {
        "scrolled": false,
        "id": "IELmLgAWZmco"
      },
      "source": [
        "import plotly.graph_objects as go\n",
        "\n",
        "# define the activity name, sensor names and sampling rate\n",
        "activity_label = 'walking'\n",
        "sensor_names = ['acc_x', 'acc_y', 'acc_z']\n",
        "sampling_rate = 50\n",
        "\n",
        "def plot_activity(data, label, sensor_names, sampling_rate):\n",
        "    # filter the data to retain only activity_label data\n",
        "    filtered_data = data[data.activity_label==label]\n",
        "    \n",
        "    # define the y- and x-axis as defined above\n",
        "    # count for x how many records there are, divide by sampling rate\n",
        "    y_axis = filtered_data[sensor_names]\n",
        "    x_axis = np.array(range(len(filtered_data))) / sampling_rate\n",
        "\n",
        "    # plot data\n",
        "    fig = go.Figure()\n",
        "    for s in sensor_names: \n",
        "      fig.add_trace(go.Scatter(x=x_axis, y=y_axis[s], name=s))\n",
        "    fig.update_layout(margin_l=0,margin_r=0)  # no margins left or right\n",
        "    fig.update_layout(title=\"activity: \"+label)\n",
        "    fig.update_layout(xaxis_title=\"time (seconds)\")\n",
        "    fig.update_layout(yaxis_title=\"acceleration (10g)\")\n",
        "    fig.update_layout(legend_x=0, legend_bgcolor='rgba(0,0,0,0.2)')\n",
        "    fig.show()\n",
        "\n",
        "# call the function you just defined using the correct inputs\n",
        "plot_activity(data, activity_label, sensor_names, sampling_rate)"
      ],
      "execution_count": null,
      "outputs": []
    },
    {
      "cell_type": "markdown",
      "metadata": {
        "id": "gKaB6Kw6Zmcp"
      },
      "source": [
        "## 1.3. More detailled analysis\n",
        "\n",
        "We finally introduce a more complex analysis of the dataset. As the next notebook will show you, we need to segment our data using a sliding window approach. The size of the windows is often a crucial parameter, which you need to decide upon before training your network. Sometimes, smaller windows are required due to activities changing fast -- smaller windows will also give you essentially more data to train, as you are chunking the data into smaller pieces. On the other hand, small windows can also lead to your network not recognizing characteristical traits within the data and thus hurt the expressiveness of your data. [Muharari and Ploetz](https://dl.acm.org/doi/abs/10.1145/3267242.3267287) phrase it best: \"Decisions regarding any sliding window procedure are hard and often final decisions that impact the recognition procedure as a whole. As such mistakes made here are critical and errors made are difficult to recover from.\" [[5]](https://colab.research.google.com/github/mariusbock/dl-for-har/blob/main/tutorial_notebooks/intro_and_data_analysis.ipynb?hl=en#scrollTo=t0akNjYypv_y)\n",
        "\n",
        "We therefore implemented [helpful functions](https://github.com/mariusbock/dl-for-har/blob/main/data_processing/data_analysis.py) within our GitHub, which allows you to get a summary of the activities in your dataset. For each subject as well as overall the function `analyze_window_lengths` gives you:\n",
        "1. A list of all the activities that are included and how long they lasted\n",
        "2. The average, maximum and minimum time each activity lasted\n",
        "\n",
        "This can help you better understand your use case at hand, and decide on how large or small your sliding windows should be."
      ]
    },
    {
      "cell_type": "markdown",
      "metadata": {
        "id": "8ZISDs3tSuOX"
      },
      "source": [
        "### Task: Analyze the activities\n",
        "\n",
        "1. Run the code cell below\n",
        "2. Analyze the results: What do you notice? Do the activities change frequently?\n",
        "3. Do the results differ a lot across subjects?"
      ]
    },
    {
      "cell_type": "code",
      "metadata": {
        "id": "YK_pxWanZmcq"
      },
      "source": [
        "from data_processing.data_analysis import analyze_window_lengths\n",
        "\n",
        "analyze_window_lengths(labels=data['activity_label'], subject_idx=data['subject_id'], sampling_rate=50)"
      ],
      "execution_count": null,
      "outputs": []
    },
    {
      "cell_type": "markdown",
      "metadata": {
        "id": "t0akNjYypv_y"
      },
      "source": [
        "# References\n",
        "\n",
        "1.   Andreas Bulling, Ulf Blanke, and Bernt Schiele. 2014. A tutorial on human activity recognition using body-worn inertial sensors. ACM Comput. Surv. 46, 3, Article 33 (January 2014), 33 pages. DOI:https://doi.org/10.1145/2499621\n",
        "2.   T. Sztyler and H. Stuckenschmidt, \"On-body localization of wearable devices: An investigation of position-aware activity recognition,\" 2016 IEEE International Conference on Pervasive Computing and Communications (PerCom), 2016, pp. 1-9, DOI:https://doi.org/10.1109/PERCOM.2016.7456521.\n",
        "3.   Kristof Van  Laerhoven. The Three A’s of Wearable and Ubiquitous Computing: Activity, Affect, and Attention. Frontiers in Computer Science, Section Mobile and Ubiquitous Computing, 3: 57, 2021. DOI:http://doi.org/10.3389/fcomp.2021.691622\n",
        "4.   Marius Bock, Alexander Hoelzemann, Michael Moeller, and Kristof Van Laerhoven. 2021. Improving Deep Learning for HAR with Shallow LSTMs. In Proceedings of the 2021 International Symposium on Wearable Computers, ISWC 2020, September 21-26, 2021, ACM. DOI:https://doi.org/10.1145/3460421.3480419 \n",
        "5.   Vishvak S. Murahari and Thomas Ploetz. 2018. On attention models for human activity recognition. In Proceedings of the 2018 ACM International Symposium on Wearable Computers (ISWC '18). Association for Computing Machinery, New York, NY, USA, 100–103. DOI:https://doi.org/10.1145/3267242.3267287\n",
        "6.   S. Thiemjarus, \"A Device-Orientation Independent Method for Activity Recognition,\" 2010 International Conference on Body Sensor Networks, 2010, pp. 19-23, DOI:https://doi.org/10.1109/BSN.2010.55.\n",
        "7.   Kai Kunze and Paul Lukowicz. 2008. Dealing with sensor displacement in motion-based onbody activity recognition systems. In Proceedings of the 10th international conference on Ubiquitous computing (UbiComp '08). Association for Computing Machinery, New York, NY, USA, 20–29. DOI:https://doi.org/10.1145/1409635.1409639"
      ]
    }
  ]
}
>>>>>>> 0007ad05
<|MERGE_RESOLUTION|>--- conflicted
+++ resolved
@@ -1,4 +1,3 @@
-<<<<<<< HEAD
 {
   "nbformat": 4,
   "nbformat_minor": 0,
@@ -21,9 +20,8 @@
       "version": "3.7.11"
     },
     "colab": {
-      "name": "Copy of eda.ipynb",
-      "provenance": [],
-      "collapsed_sections": []
+      "name": "eda.ipynb",
+      "provenance": []
     }
   },
   "cells": [
@@ -80,26 +78,26 @@
     {
       "cell_type": "markdown",
       "metadata": {
-        "id": "hQc7PkG6p9b_"
-      },
-      "source": [
-        "If you are accessing this tutorial via [Google Colab](https://colab.research.google.com/github/mariusbock/dl-for-har/blob/main/tutorial_notebooks/training.ipynb), first make sure to use Google Colab in English. This will help us to better assist you with issues that might arise during the tutorial. There are two ways to change the default language if it isn't English already:\n",
-        "1. On Google Colab, go to `Help` -> `View in English` \n",
-        "2. Change the default language of your browser to `English`.\n",
-        "\n",
-        "To also ease the communication when communicating errors, enable line numbers within the settings of Colab.\n",
-        "\n",
-        "1. On Google Colab, go to `Tools` -> `Settings` -> `Editor` -> `Show line numbers`\n",
-        "\n",
+        "id": "eusF06yve9EX"
+      },
+      "source": [
+        "If you are accessing this tutorial via Google Colab, first make sure to use Google Colab in English. This will help us to better assist you with issues that might arise during the tutorial. There are two ways to change the default language if it isn't English already:\n",
+        "1. On Google Colab, go to 'Help' -> 'View in English'. \n",
+        "2. Change the default language of your browser to English.\n",
+        "\n"
+      ]
+    },
+    {
+      "cell_type": "markdown",
+      "metadata": {
+        "id": "dZmAD1zxjhLj"
+      },
+      "source": [
         "In general, we strongly advise you to use Google Colab as it provides you with a working Python distribution as well as free GPU resources. To make Colab use GPUs, you need to change the current notebooks runtime type via:\n",
         "\n",
-        "- `Runtime` -> `Change runtime type` -> `Dropdown` -> `GPU` -> `Save`\n",
-        "\n",
-        "**Hint:** you can auto-complete code in Colab via `ctrl` + `spacebar`\n",
-        "\n",
-        "For the live tutorial, we require all participants to use Colab. If you decide to rerun the tutorial at later points and rather want to have it run locally on your machine, feel free to clone our [GitHub repository](https://github.com/mariusbock/dl-for-har).\n",
-        "\n",
-        "To get started with this notebook, you need to first run the code cell below. Please set `use_colab` to be `True` if you are accessing this notebook via Colab. If not, please set it to `False`. This code cell will make sure that imports from our GitHub repository will work."
+        "- Runtime -> Change runtime type -> Dropdown -> GPU -> Save\n",
+        "\n",
+        "For the live tutorial, we require all participants to use Colab. If you decide to rerun the tutorial at later points and rather want to have it run locally on your machine, feel free to clone our GitHub repository (mariusbock/dl-for-har). "
       ]
     },
     {
@@ -475,482 +473,4 @@
       ]
     }
   ]
-}
-=======
-{
-  "nbformat": 4,
-  "nbformat_minor": 0,
-  "metadata": {
-    "kernelspec": {
-      "display_name": "Python 3",
-      "language": "python",
-      "name": "python3"
-    },
-    "language_info": {
-      "codemirror_mode": {
-        "name": "ipython",
-        "version": 3
-      },
-      "file_extension": ".py",
-      "mimetype": "text/x-python",
-      "name": "python",
-      "nbconvert_exporter": "python",
-      "pygments_lexer": "ipython3",
-      "version": "3.7.11"
-    },
-    "colab": {
-      "name": "eda.ipynb",
-      "provenance": []
-    }
-  },
-  "cells": [
-    {
-      "cell_type": "markdown",
-      "metadata": {
-        "collapsed": true,
-        "id": "7KJeYP-5Zmch"
-      },
-      "source": [
-        "\n",
-        "\n",
-        "# 1. Data Collection & Analysis"
-      ]
-    },
-    {
-      "cell_type": "markdown",
-      "metadata": {
-        "id": "EycQVX4Tkuet"
-      },
-      "source": [
-        "## 1.1. Introduction"
-      ]
-    },
-    {
-      "cell_type": "markdown",
-      "metadata": {
-        "id": "9JS4Q-v6Z2lb"
-      },
-      "source": [
-        "Welcome to the Tutorial on Deep Learning for Human Activity Recognition! This is the first notebook in which we will guide you through the  first steps on getting a basic understanding of applying Deep Learning on Human Activity Recognition.\n",
-        "\n",
-        "We assume that you already listened to the introduction for this part and that you are familiar with the ultimate goal of the tutorial as well as necessary terms in order to understand this tutorial. If not, you can catch up with the introduction slides on the [tutorial website](https://mariusbock.github.io/dl-for-har/).\n",
-        "\n",
-        "During this tutorial we will cover the Deep Learning Activity Recognition Chain (**DL-ARC**) pipeline, which is an overhaul of the Activity Recognition Chain as proposed by [Bulling et al. in 2014](http://dx.doi.org/10.1145/2499621) [[1]](https://colab.research.google.com/github/mariusbock/dl-for-har/blob/main/tutorial_notebooks/intro_and_data_analysis.ipynb?hl=en#scrollTo=t0akNjYypv_y). To familiarise you with the DL-ARC, we will cover within the next hours the following:\n",
-        "- [Data Collection & Analysis](https://colab.research.google.com/github/mariusbock/dl-for-har/blob/main/tutorial_notebooks/intro_and_data_analysis.ipynb?hl=en)\n",
-        "- Data Preprocessing\n",
-        "- Evaluation\n",
-        "- Training\n",
-        "- Validation & Testing\n",
-        "\n",
-        "We will work with a mix of presentation slides and Juypter Notebooks to implement a basic CNN-LSTM architecture that has proven interesting [[2]](https://colab.research.google.com/github/mariusbock/dl-for-har/blob/main/tutorial_notebooks/intro_and_data_analysis.ipynb?hl=en#scrollTo=t0akNjYypv_y). Before jumping into the contents of the pipeline, we will briefly cover the basics of how to use Jupyter Notebooks and, if used, [Google Colab](https://colab.research.google.com/)."
-      ]
-    },
-    {
-      "cell_type": "markdown",
-      "metadata": {
-        "id": "IukHusk-k0mF"
-      },
-      "source": [
-        "### 1.1.1. For Colab Users"
-      ]
-    },
-    {
-      "cell_type": "markdown",
-      "metadata": {
-        "id": "eusF06yve9EX"
-      },
-      "source": [
-        "If you are accessing this tutorial via Google Colab, first make sure to use Google Colab in English. This will help us to better assist you with issues that might arise during the tutorial. There are two ways to change the default language if it isn't English already:\n",
-        "1. On Google Colab, go to 'Help' -> 'View in English'. \n",
-        "2. Change the default language of your browser to English.\n",
-        "\n"
-      ]
-    },
-    {
-      "cell_type": "markdown",
-      "metadata": {
-        "id": "dZmAD1zxjhLj"
-      },
-      "source": [
-        "In general, we strongly advise you to use Google Colab as it provides you with a working Python distribution as well as free GPU resources. To make Colab use GPUs, you need to change the current notebooks runtime type via:\n",
-        "\n",
-        "- Runtime -> Change runtime type -> Dropdown -> GPU -> Save\n",
-        "\n",
-        "For the live tutorial, we require all participants to use Colab. If you decide to rerun the tutorial at later points and rather want to have it run locally on your machine, feel free to clone our GitHub repository (mariusbock/dl-for-har). "
-      ]
-    },
-    {
-      "cell_type": "markdown",
-      "metadata": {
-        "id": "ZVuxre8AZmcj"
-      },
-      "source": [
-        "This notebook will teach you how to analyse a Human Activity Recognition dataset. It will illustrate methods which one can apply to get a feel for the data and use case at hand."
-      ]
-    },
-    {
-      "cell_type": "markdown",
-      "metadata": {
-        "id": "klh32X6nlVT6"
-      },
-      "source": [
-        "### 1.1.2. Jupyter Notebooks Basics"
-      ]
-    },
-    {
-      "cell_type": "markdown",
-      "metadata": {
-        "id": "IsD2PYSwnnSz"
-      },
-      "source": [
-        "[Jupyter notebooks](https://jupyter.org/) are made of two main components. Markdown text cells and code cells. The latter can be seen as small Python scripts, which can be individually run. The output of the code is printed right after the cell. This allows for more granualar and expressive code with explanations and intermediate outputs along the way. In the following you will find a sample code cell. You can run the cell by either clicking the 'run' symbol in the top left of the cell or by clicking on it and hitting `Shift + Enter` on your keyboard. You can also rerun cells as many times as you want, but be aware that some cells require other cells to be run beforehand in order to work properly (e.g. if one cell references variables defined in another cell)\n",
-        "\n",
-        "**Note**: If you get \"Warning: This notebook was not authored by Google.\", just hit \"Run anyway\"."
-      ]
-    },
-    {
-      "cell_type": "code",
-      "metadata": {
-        "id": "yHl-8E6onlUs"
-      },
-      "source": [
-        "# This is a normal print statement\n",
-        "print('Hello World!')"
-      ],
-      "execution_count": null,
-      "outputs": []
-    },
-    {
-      "cell_type": "code",
-      "metadata": {
-        "id": "EaZAnKWirC_F"
-      },
-      "source": [
-        "# Just like any script you can declare variables and import packages\n",
-        "import numpy as np\n",
-        "\n",
-        "test_array = np.array([1, 2, 3, 4, 5])\n",
-        "print(test_array)\n",
-        "\n",
-        "# You can also just write the variable again and it will be printed as output of the cell\n",
-        "test_array"
-      ],
-      "execution_count": null,
-      "outputs": []
-    },
-    {
-      "cell_type": "markdown",
-      "metadata": {
-        "id": "ZjJNglZMZmck"
-      },
-      "source": [
-        "## 1.1. The Dataset"
-      ]
-    },
-    {
-      "cell_type": "markdown",
-      "metadata": {
-        "id": "blZRScyou38f"
-      },
-      "source": [
-        "A critical element in the research field of Activity Recognition is the choice of sensor data, which in turn will influence the type of benchmark dataset we can use. Research is constantly contributing with new datasets, especially as the field of Activity Recognition is expanding and merging with other fields that aim at building  systems that recognize their users' Affect or Attention [[3]](https://colab.research.google.com/github/mariusbock/dl-for-har/blob/main/tutorial_notebooks/intro_and_data_analysis.ipynb?hl=en#scrollTo=t0akNjYypv_y). We will focus in this tutorial on wrist-worn inertial sensors, buildung up from the large amount of commercial devices (such as smartwatches) with such sensors and form factor."
-      ]
-    },
-    {
-      "cell_type": "markdown",
-      "metadata": {
-        "id": "mPRN7hlpZmck"
-      },
-      "source": [
-        "Throughout the whole tutorial we will use the [RealWorld HAR dataset](https://doi.org/10.1109/PERCOM.2016.7456521) [[4]](https://colab.research.google.com/github/mariusbock/dl-for-har/blob/main/tutorial_notebooks/intro_and_data_analysis.ipynb?hl=en#scrollTo=t0akNjYypv_y). The dataset has recorded data from 8 activites (climbing stairs up and down, jumping, lying, running/ jogging, sitting, standing, walking), performed by 15 people. The orginal dataset covers acceleration, GPS, gyroscope, light, magnetic field, and sound level data. Sensors were placed on multiple body positions, i.e. chest, forearm, head, shin, thigh, upper arm, and waist. Each subject performed each activity roughly 10 minutes except for jumping (~1.7 minutes)."
-      ]
-    },
-    {
-      "cell_type": "markdown",
-      "metadata": {
-        "id": "YZv20CloZmcl"
-      },
-      "source": [
-        "To keep things simple and fast, we will use only data obtained from the first three subjects and only use acceleration data captured from the wrist. Within the first task of this notebook, we will show you how to load the dataset using [pandas](https://pandas.pydata.org/) and print the first rows of the dataset.\n",
-        "\n",
-        "To get started with this notebook, you need to first run the code cell below. Please set `use_colab` to be `True` if you are accessing this notebook via Colab. If not, please set it to `False`. This code cell will make sure that imports from our GitHub repository will work."
-      ]
-    },
-    {
-      "cell_type": "code",
-      "metadata": {
-        "id": "M0VpXagtuAw2"
-      },
-      "source": [
-        "import os, sys\n",
-        "\n",
-        "use_colab = True\n",
-        "\n",
-        "module_path = os.path.abspath(os.path.join('..'))\n",
-        "\n",
-        "if use_colab:\n",
-        "    # move to content directory and remove directory for a clean start \n",
-        "    %cd /content/         \n",
-        "    %rm -rf dl-for-har\n",
-        "    # clone package repository (will throw error if already cloned)\n",
-        "    !git clone https://github.com/mariusbock/dl-for-har.git\n",
-        "    # navigate to dl-for-har directory\n",
-        "    %cd dl-for-har/       \n",
-        "else:\n",
-        "    os.chdir(module_path)\n",
-        "    \n",
-        "# this statement is needed so that we can use the methods of the DL-ARC pipeline\n",
-        "if module_path not in sys.path:\n",
-        "    sys.path.append(module_path)"
-      ],
-      "execution_count": null,
-      "outputs": []
-    },
-    {
-      "cell_type": "markdown",
-      "metadata": {
-        "id": "i4cne45BtrD-"
-      },
-      "source": [
-        "### Task: Loading the dataset\n",
-        "\n",
-        "1. Load the dataset containing the data of the first three subjects within the RealWorld HAR dataset, **'rwhar_3sbjs_data.csv'** within the **'data'** folder of the repository, using [pandas](https://pandas.pydata.org/)' `read_csv()` method\n",
-        "2. While reading in the data, use the **names** attribute to pass along the header of the CSV file; The columns we will be using are 'subject_id', 'acc_x', 'acc_y', 'acc_z' and 'activity_label'\n",
-        "3. Print the first five rows of the loaded dataset using the built-in `head()` method of the pandas dataframe"
-      ]
-    },
-    {
-      "cell_type": "code",
-      "metadata": {
-        "id": "eDumd6geZmcl"
-      },
-      "source": [
-        "import pandas as pd\n",
-        "\n",
-        "# declare where the dataset lies\n",
-        "data_dir = 'data/rwhar_3sbjs_data.csv'\n",
-        "\n",
-        "# use pd.read_csv() to load the dataset; use the names attribute to pass along the column names\n",
-        "data = pd.read_csv(data_dir, names=['subject_id', 'acc_x', 'acc_y', 'acc_z', 'activity_label'])\n",
-        "\n",
-        "# print the first 7 rows of the loaded data using .head()\n",
-        "data.head(7)"
-      ],
-      "execution_count": null,
-      "outputs": []
-    },
-    {
-      "cell_type": "markdown",
-      "metadata": {
-        "id": "28GsrAAOZmcm"
-      },
-      "source": [
-        "As you can see, the dataset consists of 5 columns.\n",
-        "- **subject_id**: identifier which person the data belongs to\n",
-        "- **acc_x**: acceleration data obtained from the wrist (x-axis)\n",
-        "- **acc_y**: acceleration data obtained from the wrist (y-axis)\n",
-        "- **acc_z**: acceleration data obtained from the wrist (z-axis)\n",
-        "- **activity_label**: name of the activity that was performed"
-      ]
-    },
-    {
-      "cell_type": "markdown",
-      "metadata": {
-        "id": "LU7Df2AvZmcm"
-      },
-      "source": [
-        "## 1.2. Visualizing the Dataset"
-      ]
-    },
-    {
-      "cell_type": "markdown",
-      "metadata": {
-        "id": "GIjRfr4nZmcn"
-      },
-      "source": [
-        "Once the dataset has been loaded, we go over steps you can take to get a better feeling for a dataset and what its data tends to look like.\n"
-      ]
-    },
-    {
-      "cell_type": "markdown",
-      "metadata": {
-        "id": "SWNOhcouzBWR"
-      },
-      "source": [
-        "We first have a look at the labeling of the dataset. Each record represents a recorded value of the sensor worn by the participants on their wrist. The corresponding label is the activity they were performing at a given point in time. The next code cell will introduce to you built-in functions of [pandas](https://pandas.pydata.org/) you can use to quickly see how the labels are distributed across all records."
-      ]
-    },
-    {
-      "cell_type": "markdown",
-      "metadata": {
-        "id": "YNqUkBoKZmcn"
-      },
-      "source": [
-        "### Task: Analyse the labeling\n",
-        "1. Analyse the label distribution of the dataset: What unique labels exist in the dataset? How many instances of each label are there?\n",
-        "2. Visualize your results obtained above, using a bar plot diagram in [matplotlib](https://matplotlib.org/)"
-      ]
-    },
-    {
-      "cell_type": "code",
-      "metadata": {
-        "id": "pcaPjm9HZmco"
-      },
-      "source": [
-        "import matplotlib.pyplot as plt\n",
-        "\n",
-        "# obtain the unique labels within the 'activity_label' column\n",
-        "unique_labels = data['activity_label'].unique()\n",
-        "print('\\nUnique labels in the dataset:')\n",
-        "print(unique_labels)\n",
-        "\n",
-        "# obtain the label distribution of the 'actitiy_label' column:\n",
-        "label_distribution = data['activity_label'].value_counts()\n",
-        "print('\\nLabel Distribution: ')\n",
-        "print(label_distribution)\n",
-        "\n",
-        "# declare the x- and y-axis of the plot\n",
-        "# x_axis = the different labels within the dataset\n",
-        "# y_axis = their occurences across the dataset\n",
-        "x_axis = label_distribution.index.tolist()\n",
-        "y_axis = label_distribution.tolist()\n",
-        "# this will declare the plot\n",
-        "plt.figure(figsize=(12, 5))\n",
-        "plt.bar(x_axis, y_axis, width=0.5)\n",
-        "plt.xlabel('Activity label')\n",
-        "plt.ylabel('Count')\n",
-        "plt.title('Label Distribution')\n",
-        "plt.show()"
-      ],
-      "execution_count": null,
-      "outputs": []
-    },
-    {
-      "cell_type": "markdown",
-      "metadata": {
-        "id": "mDAFsN2i2d5W"
-      },
-      "source": [
-        "Now let us focus on visualizing acceleration data in the next task. Even though raw accelerometer readings are less intelligible than, for instance, images, we can still visualize the accelerometer timeseries along the x axis. Within the next coding task, you will use a function `plot_activity`, which will plot data belonging to sample activities as a simple timeseries plot. Accelerometer data measures both acceleration in three-dimensional space and orientation, leading often to problems in classification when the sensor is worn in different orientations or body placements between datasets [[6, 7]](https://colab.research.google.com/github/mariusbock/dl-for-har/blob/main/tutorial_notebooks/intro_and_data_analysis.ipynb?hl=en#scrollTo=t0akNjYypv_y). Interesting parameters for accelerometers are their sampling rate (in Herz, for instance 100Hz), their range (in g, for instance -8g to 8g). Other factors such as the sensitivty, internal filters used, temperature calibration or internal offsets can for the purpose of human activity recognition be neglected in most MEMS accelerometers."
-      ]
-    },
-    {
-      "cell_type": "markdown",
-      "metadata": {
-        "id": "9uCELWv0Zmco"
-      },
-      "source": [
-        "### Task: Plot activity data\n",
-        "\n",
-        "\n",
-        "1. Filter the original dataset to only contain records with the wanted label \n",
-        "2. Define the y-axis of the plot as the sensor values, e.g. acceleration data on the x-, y- and z-axis\n",
-        "3. Define the x-axis of the plot as the time in seconds\n",
-        "4. Use the function for exploring different activity labels, sensors, and other  parameters: \n",
-        "   - What interesting parts in the dataset can you spot? Did all persons wear the sensors similarly?\n",
-        "   - Compare plots between data that has the original 50 Hz data, with downsampled data: How much data can we leave out before the timeseries start look differently?"
-      ]
-    },
-    {
-      "cell_type": "code",
-      "metadata": {
-        "scrolled": false,
-        "id": "IELmLgAWZmco"
-      },
-      "source": [
-        "import plotly.graph_objects as go\n",
-        "\n",
-        "# define the activity name, sensor names and sampling rate\n",
-        "activity_label = 'walking'\n",
-        "sensor_names = ['acc_x', 'acc_y', 'acc_z']\n",
-        "sampling_rate = 50\n",
-        "\n",
-        "def plot_activity(data, label, sensor_names, sampling_rate):\n",
-        "    # filter the data to retain only activity_label data\n",
-        "    filtered_data = data[data.activity_label==label]\n",
-        "    \n",
-        "    # define the y- and x-axis as defined above\n",
-        "    # count for x how many records there are, divide by sampling rate\n",
-        "    y_axis = filtered_data[sensor_names]\n",
-        "    x_axis = np.array(range(len(filtered_data))) / sampling_rate\n",
-        "\n",
-        "    # plot data\n",
-        "    fig = go.Figure()\n",
-        "    for s in sensor_names: \n",
-        "      fig.add_trace(go.Scatter(x=x_axis, y=y_axis[s], name=s))\n",
-        "    fig.update_layout(margin_l=0,margin_r=0)  # no margins left or right\n",
-        "    fig.update_layout(title=\"activity: \"+label)\n",
-        "    fig.update_layout(xaxis_title=\"time (seconds)\")\n",
-        "    fig.update_layout(yaxis_title=\"acceleration (10g)\")\n",
-        "    fig.update_layout(legend_x=0, legend_bgcolor='rgba(0,0,0,0.2)')\n",
-        "    fig.show()\n",
-        "\n",
-        "# call the function you just defined using the correct inputs\n",
-        "plot_activity(data, activity_label, sensor_names, sampling_rate)"
-      ],
-      "execution_count": null,
-      "outputs": []
-    },
-    {
-      "cell_type": "markdown",
-      "metadata": {
-        "id": "gKaB6Kw6Zmcp"
-      },
-      "source": [
-        "## 1.3. More detailled analysis\n",
-        "\n",
-        "We finally introduce a more complex analysis of the dataset. As the next notebook will show you, we need to segment our data using a sliding window approach. The size of the windows is often a crucial parameter, which you need to decide upon before training your network. Sometimes, smaller windows are required due to activities changing fast -- smaller windows will also give you essentially more data to train, as you are chunking the data into smaller pieces. On the other hand, small windows can also lead to your network not recognizing characteristical traits within the data and thus hurt the expressiveness of your data. [Muharari and Ploetz](https://dl.acm.org/doi/abs/10.1145/3267242.3267287) phrase it best: \"Decisions regarding any sliding window procedure are hard and often final decisions that impact the recognition procedure as a whole. As such mistakes made here are critical and errors made are difficult to recover from.\" [[5]](https://colab.research.google.com/github/mariusbock/dl-for-har/blob/main/tutorial_notebooks/intro_and_data_analysis.ipynb?hl=en#scrollTo=t0akNjYypv_y)\n",
-        "\n",
-        "We therefore implemented [helpful functions](https://github.com/mariusbock/dl-for-har/blob/main/data_processing/data_analysis.py) within our GitHub, which allows you to get a summary of the activities in your dataset. For each subject as well as overall the function `analyze_window_lengths` gives you:\n",
-        "1. A list of all the activities that are included and how long they lasted\n",
-        "2. The average, maximum and minimum time each activity lasted\n",
-        "\n",
-        "This can help you better understand your use case at hand, and decide on how large or small your sliding windows should be."
-      ]
-    },
-    {
-      "cell_type": "markdown",
-      "metadata": {
-        "id": "8ZISDs3tSuOX"
-      },
-      "source": [
-        "### Task: Analyze the activities\n",
-        "\n",
-        "1. Run the code cell below\n",
-        "2. Analyze the results: What do you notice? Do the activities change frequently?\n",
-        "3. Do the results differ a lot across subjects?"
-      ]
-    },
-    {
-      "cell_type": "code",
-      "metadata": {
-        "id": "YK_pxWanZmcq"
-      },
-      "source": [
-        "from data_processing.data_analysis import analyze_window_lengths\n",
-        "\n",
-        "analyze_window_lengths(labels=data['activity_label'], subject_idx=data['subject_id'], sampling_rate=50)"
-      ],
-      "execution_count": null,
-      "outputs": []
-    },
-    {
-      "cell_type": "markdown",
-      "metadata": {
-        "id": "t0akNjYypv_y"
-      },
-      "source": [
-        "# References\n",
-        "\n",
-        "1.   Andreas Bulling, Ulf Blanke, and Bernt Schiele. 2014. A tutorial on human activity recognition using body-worn inertial sensors. ACM Comput. Surv. 46, 3, Article 33 (January 2014), 33 pages. DOI:https://doi.org/10.1145/2499621\n",
-        "2.   T. Sztyler and H. Stuckenschmidt, \"On-body localization of wearable devices: An investigation of position-aware activity recognition,\" 2016 IEEE International Conference on Pervasive Computing and Communications (PerCom), 2016, pp. 1-9, DOI:https://doi.org/10.1109/PERCOM.2016.7456521.\n",
-        "3.   Kristof Van  Laerhoven. The Three A’s of Wearable and Ubiquitous Computing: Activity, Affect, and Attention. Frontiers in Computer Science, Section Mobile and Ubiquitous Computing, 3: 57, 2021. DOI:http://doi.org/10.3389/fcomp.2021.691622\n",
-        "4.   Marius Bock, Alexander Hoelzemann, Michael Moeller, and Kristof Van Laerhoven. 2021. Improving Deep Learning for HAR with Shallow LSTMs. In Proceedings of the 2021 International Symposium on Wearable Computers, ISWC 2020, September 21-26, 2021, ACM. DOI:https://doi.org/10.1145/3460421.3480419 \n",
-        "5.   Vishvak S. Murahari and Thomas Ploetz. 2018. On attention models for human activity recognition. In Proceedings of the 2018 ACM International Symposium on Wearable Computers (ISWC '18). Association for Computing Machinery, New York, NY, USA, 100–103. DOI:https://doi.org/10.1145/3267242.3267287\n",
-        "6.   S. Thiemjarus, \"A Device-Orientation Independent Method for Activity Recognition,\" 2010 International Conference on Body Sensor Networks, 2010, pp. 19-23, DOI:https://doi.org/10.1109/BSN.2010.55.\n",
-        "7.   Kai Kunze and Paul Lukowicz. 2008. Dealing with sensor displacement in motion-based onbody activity recognition systems. In Proceedings of the 10th international conference on Ubiquitous computing (UbiComp '08). Association for Computing Machinery, New York, NY, USA, 20–29. DOI:https://doi.org/10.1145/1409635.1409639"
-      ]
-    }
-  ]
-}
->>>>>>> 0007ad05
+}