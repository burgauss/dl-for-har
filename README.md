--- conflicted
+++ resolved
@@ -1,9 +1,6 @@
-<<<<<<< HEAD
-=======
 # Improving Deep Learning for HAR with shallow LSTMs (ISWC 21' Note paper)
 
 
->>>>>>> 2d1314b3
 # Deep Learning for HAR (ISWC 21' Tutorial)
 
 ## Installing PyAV
@@ -16,9 +13,5 @@
 conda install cython
 cd PyAV
 ./scripts/build-deps
-<<<<<<< HEAD
 make
-=======
-make
-  
->>>>>>> 2d1314b3
+  